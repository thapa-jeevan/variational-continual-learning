--- conflicted
+++ resolved
@@ -38,16 +38,11 @@
         pass
 
     def calculate_KL_term(self):
-<<<<<<< HEAD
-        '''Calculates and returns KL(posterior, prior). Formula from L3 slide 14.'''
-        # Concatenate w and b statistics into one vector for ease of calculation
-=======
         """
         Calculates and returns the KL divergence of the new posterior and the previous
         iteration's posterior. See equation L3, slide 14.
         """
         # Concatenate w and b statistics into one tensor for ease of calculation
->>>>>>> b98b6787
         ((prior_w_means, prior_w_vars), (prior_b_means, prior_b_vars)) = self.prior
         prior_means = torch.cat((torch.reshape(prior_w_means, (-1,)), 
                                 torch.reshape(prior_b_means, (-1,))), dim=0)
