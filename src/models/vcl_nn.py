--- conflicted
+++ resolved
@@ -32,11 +32,7 @@
             x = F.relu(x @ weight + bias)
 
         # Apply final softmax
-<<<<<<< HEAD
-        sm = torch.nn.Softmax(1)
-=======
         sm = torch.nn.Softmax(dim=1)
->>>>>>> d0b2bf2b
         x = sm(x)
 
         return x
